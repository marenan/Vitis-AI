--- conflicted
+++ resolved
@@ -7,7 +7,6 @@
 
 # Release Notes
 
-<<<<<<< HEAD
 ## April 2021 Patch
 ### New Features/Highlights
 - Fixed a compiler bug about "[XIR_REMOVE_OP_FAIL][Failed to remove an op!]"
@@ -51,8 +50,6 @@
 6. Added DPUCADF8H support on AWS F1
 7. Bug fixes and improvements for v1.3
 
-=======
->>>>>>> dd38fe18
 ## Release 1.3
 ### New Features/Highlights
 1. Added support for Pytorch and Tensorflow 2.3 frameworks
